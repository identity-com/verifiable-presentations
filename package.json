{
  "name": "@identity.com/verifiable-presentations",
<<<<<<< HEAD
  "version": "3.0.1-alpha.1",
=======
  "version": "3.0.2",
>>>>>>> fbd4f825
  "description": "Utility Library to securely handle verifiable presentations",
  "main": "dist/index.js",
  "types": "dist/index.d.ts",
  "files": [
    "dist/**/*"
  ],
  "scripts": {
    "audit-ci": "audit-ci --config audit-ci.json",
    "audit:fix": "audit fix",
    "format": "prettier --write \"src/**/*.ts\" \"src/**/*.js\"",
    "lint": "tslint -p tsconfig.json",
    "lint:fix": "tslint -p tsconfig.json --fix",
    "build": "tsc",
    "test": "jest --config jestconfig.json --coverage",
    "test:file": "jest --config jestconfig.json --",
    "docs": "typedoc --out docs src && touch docs/.nojekyll",
    "prepare": "npm run build",
    "prepublish": "npm run build",
    "preversion": "npm run lint",
    "version": "npm run format && git add -A src",
    "postversion": "git push && git push --tags",
    "pretag": "git fetch --tags",
    "tag": "git tag v$npm_package_version && git push origin --tags",
    "release:create": "hub release create -m v$npm_package_version v$npm_package_version"
  },
  "repository": {
    "type": "git",
    "url": "git+https://github.com/identity-com/verifiable-presentations.git"
  },
  "keywords": [
    "DynamicScopeRequest",
    "Credential",
    "Identity"
  ],
  "author": "Identity.com",
  "license": "MIT",
  "bugs": {
    "url": "https://github.com/identity-com/verifiable-presentations/issues"
  },
  "homepage": "https://github.com/identity-com/verifiable-presentations#readme",
  "devDependencies": {
    "@types/jest": "^24.9.1",
    "@types/node": "^12.12.31",
    "@types/sjcl": "^1.0.29",
    "@types/uuid": "^8.0.0",
    "audit-ci": "^4.1.0",
    "jest": "^24.9.0",
    "prettier": "^1.19.1",
    "ts-jest": "^24.3.0",
    "tslint": "^5.20.1",
    "tslint-config-prettier": "^1.18.0",
    "typedoc": "^0.15.8",
    "typescript": "^4.3.5"
  },
  "dependencies": {
    "@identity.com/credential-commons": "^3.0.1-alpha.1",
    "@identity.com/dsr": "^3.0.1-alpha.1",
    "ramda": "^0.27.1",
    "sjcl": "^1.0.8",
    "uuid": "^8.3.0"
  }
}<|MERGE_RESOLUTION|>--- conflicted
+++ resolved
@@ -1,10 +1,6 @@
 {
   "name": "@identity.com/verifiable-presentations",
-<<<<<<< HEAD
-  "version": "3.0.1-alpha.1",
-=======
   "version": "3.0.2",
->>>>>>> fbd4f825
   "description": "Utility Library to securely handle verifiable presentations",
   "main": "dist/index.js",
   "types": "dist/index.d.ts",
